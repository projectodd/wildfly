/*
 * JBoss, Home of Professional Open Source.
 * Copyright 2010, Red Hat, Inc., and individual contributors
 * as indicated by the @author tags. See the copyright.txt file in the
 * distribution for a full listing of individual contributors.
 *
 * This is free software; you can redistribute it and/or modify it
 * under the terms of the GNU Lesser General Public License as
 * published by the Free Software Foundation; either version 2.1 of
 * the License, or (at your option) any later version.
 *
 * This software is distributed in the hope that it will be useful,
 * but WITHOUT ANY WARRANTY; without even the implied warranty of
 * MERCHANTABILITY or FITNESS FOR A PARTICULAR PURPOSE. See the GNU
 * Lesser General Public License for more details.
 *
 * You should have received a copy of the GNU Lesser General Public
 * License along with this software; if not, write to the Free
 * Software Foundation, Inc., 51 Franklin St, Fifth Floor, Boston, MA
 * 02110-1301 USA, or see the FSF site: http://www.fsf.org.
 */

package org.jboss.as.model;

import java.util.Collection;
<<<<<<< HEAD
import java.util.Collections;
=======
>>>>>>> c816f77c
import java.util.HashSet;
import java.util.Map;
import java.util.NavigableMap;
import java.util.Set;
import java.util.TreeMap;

import javax.xml.namespace.QName;
import javax.xml.stream.XMLStreamException;

import org.jboss.as.Extension;
import org.jboss.as.model.socket.InterfaceElement;
import org.jboss.as.model.socket.ServerInterfaceElement;
import org.jboss.as.model.socket.SocketBindingElement;
import org.jboss.as.model.socket.SocketBindingGroupElement;
import org.jboss.as.model.socket.SocketBindingGroupRefElement;
import org.jboss.as.services.net.SocketBindingManager;
import org.jboss.as.services.net.SocketBindingManagerService;
import org.jboss.modules.Module;
import org.jboss.modules.ModuleLoadException;
import org.jboss.msc.service.BatchBuilder;
import org.jboss.msc.service.Location;
import org.jboss.msc.service.ServiceActivator;
import org.jboss.msc.service.ServiceActivatorContext;
import org.jboss.msc.service.ServiceController.Mode;
import org.jboss.staxmapper.XMLExtendedStreamReader;
import org.jboss.staxmapper.XMLExtendedStreamWriter;

/**
 * A standalone server descriptor.  In a standalone server environment, this object model is read from XML.  In
 * a domain situation, this object model is assembled from the combination of the domain and host configuration.
 *
 * @author <a href="mailto:david.lloyd@redhat.com">David M. Lloyd</a>
 * @author Brian Stansberry
 * 
 */
public final class
        Standalone extends AbstractModel<Standalone> implements ServiceActivator {

    private static final long serialVersionUID = -7764186426598416630L;

    private final NavigableMap<String, NamespaceAttribute> namespaces = new TreeMap<String, NamespaceAttribute>();
    private final String schemaLocation;
    private final String serverName;
    private final NavigableMap<String, ExtensionElement> extensions = new TreeMap<String, ExtensionElement>();
    private final NavigableMap<DeploymentUnitKey, ServerGroupDeploymentElement> deployments = new TreeMap<DeploymentUnitKey, ServerGroupDeploymentElement>();
    private final NavigableMap<String, InterfaceElement> interfaces = new TreeMap<String, InterfaceElement>();
    private final ProfileElement profile;
    private final SocketBindingGroupElement socketBindings;
    private final int portOffset;
    /**FIXME this JVM stuff belongs in the ServerManager; Standalone is unaware of its JVM */
    private final JvmElement jvm;
    private PropertiesElement systemProperties;

    
    /**
     * Construct a new instance.
     *
     * @param location the declaration location of this standalone element
     * @param elementName the element name of this standalone element
     */
    protected Standalone(final Location location, final QName elementName) {
        super(location, elementName);
        // FIXME implement or remove Location-based constructor
        throw new UnsupportedOperationException("implement me");
    }

    /**
     * Construct a new instance.
     *
     * @param reader the reader from which to build this element
     * @throws XMLStreamException if an error occurs
     */
    public Standalone(final XMLExtendedStreamReader reader) throws XMLStreamException {
        super(reader);
        
        this.portOffset = 0;
        this.jvm = null;
        
        // Handle namespaces
        namespaces.putAll(readNamespaces(reader));
        // Handle attributes
        schemaLocation = readSchemaLocation(reader);
        // Handle elements
        String name = null;
        ProfileElement profileElement = null;
        SocketBindingGroupElement bindingGroup = null;
        while (reader.hasNext() && reader.nextTag() != END_ELEMENT) {
            switch (Namespace.forUri(reader.getNamespaceURI())) {
                case DOMAIN_1_0: {
                    final Element element = Element.forName(reader.getLocalName());
                    switch (element) {
                        case NAME: {
                            if (name != null) {
                                throw new XMLStreamException(element.getLocalName() + " already declared", reader.getLocation());
                            }
                            name = reader.getElementText();
                            break;
                        }
                        case EXTENSIONS: {
                            parseExtensions(reader);
                            break;
                        }
                        case SYSTEM_PROPERTIES: {
                            if (systemProperties != null) {
                                throw new XMLStreamException(element.getLocalName() + " already declared", reader.getLocation());
                            }
                            this.systemProperties = new PropertiesElement(reader);
                            break;
                        }
                        case INTERFACES: {
                            parseInterfaces(reader);
                            break;
                        }
                        case PROFILE : {
                            if (profileElement != null) {
                                throw new XMLStreamException(element.getLocalName() + " already declared", reader.getLocation());
                            }
                            profileElement = new ProfileElement(reader, null);
                            break;
                        }
                        case DEPLOYMENTS: {
                            parseDeployments(reader);
                            break;
                        }
                        case SOCKET_BINDING_GROUP: {
                            if (bindingGroup != null) {
                                throw new XMLStreamException(element.getLocalName() + " already declared", reader.getLocation());
                            }
                            RefResolver<String, InterfaceElement> intfResolver = new RefResolver<String, InterfaceElement>() {

                                private static final long serialVersionUID = 8976121114197265586L;

                                 @Override
                                 public InterfaceElement resolveRef(String ref) {
                                     if (ref == null)
                                         throw new IllegalArgumentException("ref is null");
                                     return interfaces.get(ref);
                                 }
                                 
                            };
                            bindingGroup = new SocketBindingGroupElement(reader, intfResolver, null);
                            break;
                        }
                        case SSLS: {
                            throw new UnsupportedOperationException("implement parsing of " + element.getLocalName());
                            //break;
                        }
                        default: throw unexpectedElement(reader);
                    }
                    break;
                }
                default: throw unexpectedElement(reader);
            }
        }
        if (name == null) {
            throw missingRequired(reader, Collections.singleton(Element.NAME));
        }
        this.serverName = name;
        if (profileElement == null) {
            throw missingRequired(reader, Collections.singleton(Element.PROFILE));
        }
        this.profile = profileElement;
        this.socketBindings = bindingGroup;
    }

    /**
     * Assemble a standalone server configuration from the domain/host model.
     *
     * @param domain the domain
     * @param host the host
     * @param serverName the name of the server to initialize
     * @return the standalone server model
     */
    public Standalone(final Domain domain, final Host host, final String serverName) {
        super(null, null);
        if (domain == null) {
            throw new IllegalArgumentException("domain is null");
        }
        if (host == null) {
            throw new IllegalArgumentException("host is null");
        }
        if (serverName == null) {
            throw new IllegalArgumentException("serverName is null");
        }
        
        this.schemaLocation = null;
        
        ServerElement server = host.getServer(serverName);
        if (server == null)
            throw new IllegalStateException("Server " + serverName + " is not listed in Host");
        
        this.serverName = serverName;
        
        String serverGroupName = server.getServerGroup();
        ServerGroupElement serverGroup = domain.getServerGroup(serverGroupName);
        if (serverGroup == null)
            throw new IllegalStateException("Server group" + serverGroupName + " is not listed in Domain");
        
        String profileName = serverGroup.getProfileName();
        this.profile = domain.getProfile(profileName);
        if (profile == null)
            throw new IllegalStateException("Profile" + profileName + " is not listed in Domain");
        
        Set<ServerGroupDeploymentElement> groupDeployments = serverGroup.getDeployments();
        for (ServerGroupDeploymentElement dep : groupDeployments) {
            deployments.put(dep.getKey(), dep);
        }
        
        SocketBindingGroupRefElement bindingRef = server.getSocketBindingGroup();
        if (bindingRef == null) {
            bindingRef = serverGroup.getSocketBindingGroup();
        }
        this.socketBindings = domain.getSocketBindingGroup(bindingRef.getRef());
        this.portOffset = bindingRef.getPortOffset();
        
        this.systemProperties = new PropertiesElement(Element.SYSTEM_PROPERTIES, true, 
                domain.getSystemProperties(), serverGroup.getSystemProperties(),
                host.getSystemProperties(), server.getSystemProperties());
        
        Set<String> unspecifiedInterfaces = new HashSet<String>();
        for (InterfaceElement ie : domain.getInterfaces()) {
            if (ie.isFullySpecified())
                interfaces.put(ie.getName(), ie);
            else
                unspecifiedInterfaces.add(ie.getName());
        }
        for (ServerInterfaceElement ie : host.getInterfaces()) {
            interfaces.put(ie.getName(), ie);
            unspecifiedInterfaces.remove(ie.getName());
        }
        for (ServerInterfaceElement ie : server.getInterfaces()) {
            interfaces.put(ie.getName(), ie);
            unspecifiedInterfaces.remove(ie.getName());
        }
        if (unspecifiedInterfaces.size() > 0) {
            // Config didn't fully specify bindings declared in domain; WARN
            // or fail
            if (unspecifiedInterfaces.contains(this.socketBindings.getDefaultInterface())) {
                throw new IllegalStateException("The default interface for socket binding group " + this.socketBindings.getName() +
                        " references interface " + this.socketBindings.getDefaultInterface() + 
                        " but the Server and Host configurations do not specify how to assign an IP address to that interface");
            }
            for (SocketBindingElement binding : this.socketBindings.getAllSocketBindings()) {
                if (unspecifiedInterfaces.contains(binding.getInterfaceName())) {
                    throw new IllegalStateException("Socket binding " + binding.getName() + 
                            " references interface " + binding.getInterfaceName() + 
                            " but the Server and Host configurations do not specify how to assign an IP address to that interface");
                }
            }
            // TODO log a WARN about interfaces that aren't referenced via socket bindings
        }
        
        // FIXME this JVM stuff belongs in the ServerManager; Standalone is unaware of it's JVM
        
        JvmElement serverVM = server.getJvm();
        String serverVMName = serverVM != null ? serverVM.getName() : null;
        
        JvmElement groupVM = serverGroup.getJvm();
        String groupVMName = groupVM != null ? groupVM.getName() : null;
        
        String ourVMName = serverVMName != null ? serverVMName : groupVMName;
        if (ourVMName == null) {
            throw new IllegalStateException("Neither " + Element.SERVER_GROUP.getLocalName() + 
                    " nor " + Element.SERVER.getLocalName() + " has declared a JVM configuration; one or the other must");
        }
        
        if (!ourVMName.equals(groupVMName)) {
            // the server setting replaced the group, so ignore group
            groupVM = null;
        }
        JvmElement hostVM = host.getJvm(ourVMName);
        
        this.jvm = new JvmElement(groupVM, hostVM, serverVM);
    }

    /**
     * Gets the name of the server.
     * 
     * @return the name. Will not be <code>null</code>
     */
    public String getServerName() {
        return serverName;
    }    

    /**
     * Gets the jvm configuration for this server.
     * 
     * @return the jvm configuration. Will not be <code>null</code>
     */
    public JvmElement getJvm() {
        // FIXME this belongs in the ServerManager
        return jvm;
    }
    
    /**
     * Gets any system properties defined for this server.
     * 
     * @return the system properties, or <code>null</code> if there are none
     */
    public PropertiesElement getSystemProperties() {
        return systemProperties;
    }
    
    /** {@inheritDoc} */
    public long elementHash() {
        long cksum = serverName.hashCode() &  0xffffffffL;
        cksum = Long.rotateLeft(cksum, 1) ^ namespaces.hashCode() &  0xffffffffL;
        if (schemaLocation != null) cksum = Long.rotateLeft(cksum, 1) ^ schemaLocation.hashCode() &  0xffffffffL;
        cksum = Long.rotateLeft(cksum, 1) ^ portOffset & 0xffffffffL;
        cksum = Long.rotateLeft(cksum, 1) ^ profile.hashCode() & 0xffffffffL;
        cksum = calculateElementHashOf(deployments.values(), cksum);
        cksum = calculateElementHashOf(extensions.values(), cksum);
        cksum = calculateElementHashOf(interfaces.values(), cksum);
        if (socketBindings != null) cksum = Long.rotateLeft(cksum, 1) ^ socketBindings.elementHash();
        if (systemProperties != null) cksum = Long.rotateLeft(cksum, 1) ^ systemProperties.elementHash();
        if (jvm != null) cksum = Long.rotateLeft(cksum, 1) ^ jvm.elementHash();
        return cksum;
    }

    /** {@inheritDoc} */
    protected void appendDifference(final Collection<AbstractModelUpdate<Standalone>> target, final Standalone other) {
        // FIXME implement appendDifference
        throw new UnsupportedOperationException("implement me");
    }

    /** {@inheritDoc} */
    protected Class<Standalone> getElementClass() {
        return Standalone.class;
    }

    /** {@inheritDoc} */
    public void writeContent(final XMLExtendedStreamWriter streamWriter) throws XMLStreamException {
        
        for (NamespaceAttribute namespace : namespaces.values()) {
            if (namespace.isDefaultNamespaceDeclaration()) {
                // for now I assume this is handled externally
                continue;
            }
            streamWriter.setPrefix(namespace.getPrefix(), namespace.getNamespaceURI());
        }
        
        if (schemaLocation != null) {
            NamespaceAttribute ns = namespaces.get("http://www.w3.org/2001/XMLSchema-instance");
            streamWriter.writeAttribute(ns.getPrefix(), ns.getNamespaceURI(), "schemaLocation", schemaLocation);
        }
        
        // TODO re-evaluate the element order in the xsd; make sure this is correct
        streamWriter.writeStartElement(Element.NAME.getLocalName());
        streamWriter.writeCharacters(serverName);
        streamWriter.writeEndElement();
        
        if (! extensions.isEmpty()) {
            streamWriter.writeStartElement(Element.EXTENSIONS.getLocalName());
            for (ExtensionElement element : extensions.values()) {        
                streamWriter.writeStartElement(Element.EXTENSIONS.getLocalName());
                element.writeContent(streamWriter);
            }
            streamWriter.writeEndElement();
        }
        
        streamWriter.writeStartElement(Element.PROFILE.getLocalName());
        profile.writeContent(streamWriter);
        
        if (! interfaces.isEmpty()) {
            streamWriter.writeStartElement(Element.INTERFACES.getLocalName());
            for (InterfaceElement element : interfaces.values()) {
                streamWriter.writeStartElement(Element.INTERFACE.getLocalName());
                element.writeContent(streamWriter);
            }
            streamWriter.writeEndElement();
        }
        
        if (socketBindings != null) {
            streamWriter.writeStartElement(Element.SOCKET_BINDING_GROUP.getLocalName());
            socketBindings.writeContent(streamWriter);
        }
        
        // FIXME ssls
        
        if (systemProperties != null && systemProperties.size() > 0) {
            streamWriter.writeStartElement(Element.SYSTEM_PROPERTIES.getLocalName());
            systemProperties.writeContent(streamWriter);
        }
        
        if (! deployments.isEmpty()) {
            streamWriter.writeStartElement(Element.DEPLOYMENTS.getLocalName());
            for (ServerGroupDeploymentElement element : deployments.values()) {
                streamWriter.writeStartElement(Element.DEPLOYMENT.getLocalName());
                element.writeContent(streamWriter);
            }
            streamWriter.writeEndElement();
        } 
    }

    /**
     * Activate the standalone server.  Starts up all the services and deployments in this server.
     *
     * @param context the service activator context
     */
    public void activate(final ServiceActivatorContext context) {
        final BatchBuilder batchBuilder = context.getBatchBuilder();
        // Activate extensions
        final Map<String, ExtensionElement> extensions = this.extensions;
        for(Map.Entry<String, ExtensionElement> extensionEntry : extensions.entrySet()) {
            final ExtensionElement extensionElement = extensionEntry.getValue();
            final String moduleSpec = extensionElement.getModule();
            try {
                for (Extension extension : Module.loadService(moduleSpec, Extension.class)) {
                    extension.activate(context);
                }
            } catch(ModuleLoadException e) {
                throw new RuntimeException("Failed activate subsystem: " + extensionEntry.getKey(), e);
            }
        }

        // Activate profile
        profile.activate(context);

        // Activate Interfaces
        final Map<String, InterfaceElement> interfaces = this.interfaces;
        for(InterfaceElement interfaceElement : interfaces.values()) {
            interfaceElement.activate(context);
        }

        // TODO move service binding manager to somewhere else?
        batchBuilder.addService(SocketBindingManager.SOCKET_BINDING_MANAGER,
        		new SocketBindingManagerService(portOffset)).setInitialMode(Mode.ON_DEMAND);
        
        // Activate socket bindings
        socketBindings.activate(context);

        // Activate deployments
        final Map<DeploymentUnitKey, ServerGroupDeploymentElement> deployments = this.deployments;
        for(ServerGroupDeploymentElement deploymentElement : deployments.values()) {
            deploymentElement.activate(context);
        }
    }
    
    private void registerExtensionHandlers(ExtensionElement extensionElement, final XMLExtendedStreamReader reader) throws XMLStreamException {
        final String module = extensionElement.getModule();
        try {
            for (Extension extension : Module.loadService(module, Extension.class)) {
                // FIXME - as soon as we can get a mapper from a reader...
//                extension.registerElementHandlers(reader.getMapper());
                throw new UnsupportedOperationException("implement registerExtensionHandlers");
            }
        } catch (ModuleLoadException e) {
            throw new XMLStreamException("Failed to load module", e);
        }
    }
    
    private void parseExtensions(XMLExtendedStreamReader reader) throws XMLStreamException {
        while (reader.hasNext() && reader.nextTag() != END_ELEMENT) {
            switch (Namespace.forUri(reader.getNamespaceURI())) {
                case DOMAIN_1_0: {
                    final Element element = Element.forName(reader.getLocalName());
                    switch (element) {
                        case EXTENSION: {
                            final ExtensionElement extension = new ExtensionElement(reader);
                            if (extensions.containsKey(extension.getModule())) {
                                throw new XMLStreamException("Extension module " + extension.getModule() + " already declared", reader.getLocation());
                            }
                            extensions.put(extension.getModule(), extension);
                            // load the extension so it can register handlers
                            registerExtensionHandlers(extension, reader);
                            break;
                        }
                        default: throw unexpectedElement(reader);
                    }
                    break;
                }
                default: throw unexpectedElement(reader);
            }
        }    
    }
    
    private void parseInterfaces(XMLExtendedStreamReader reader) throws XMLStreamException {
        while (reader.hasNext() && reader.nextTag() != END_ELEMENT) {
            switch (Namespace.forUri(reader.getNamespaceURI())) {
                case DOMAIN_1_0: {
                    final Element element = Element.forName(reader.getLocalName());
                    switch (element) {
                        case INTERFACE: {
                            final ServerInterfaceElement interfaceEl = new ServerInterfaceElement(reader);
                            if (interfaces.containsKey(interfaceEl.getName())) {
                                throw new XMLStreamException("Interface " + interfaceEl.getName() + " already declared", reader.getLocation());
                            }
                            interfaces.put(interfaceEl.getName(), interfaceEl);
                            break;
                        }
                        default: throw unexpectedElement(reader);
                    }
                    break;
                }
                default: throw unexpectedElement(reader);
            }
        }    
    }
    
    private void parseDeployments(XMLExtendedStreamReader reader) throws XMLStreamException {
        while (reader.hasNext() && reader.nextTag() != END_ELEMENT) {
            switch (Namespace.forUri(reader.getNamespaceURI())) {
                case DOMAIN_1_0: {
                    final Element element = Element.forName(reader.getLocalName());
                    switch (element) {
                        case DEPLOYMENT: {
                            final ServerGroupDeploymentElement deployment = new ServerGroupDeploymentElement(reader);
                            if (deployments.containsKey(deployment.getKey())) {
                                throw new XMLStreamException("Deployment " + deployment.getName() + 
                                        " with sha1 hash " + bytesToHexString(deployment.getSha1Hash()) + 
                                        " already declared", reader.getLocation());
                            }
                            deployments.put(deployment.getKey(), deployment);
                            break;
                        }
                        default: throw unexpectedElement(reader);
                    }
                    break;
                }
                default: throw unexpectedElement(reader);
            }
        }        
    }
}<|MERGE_RESOLUTION|>--- conflicted
+++ resolved
@@ -23,10 +23,7 @@
 package org.jboss.as.model;
 
 import java.util.Collection;
-<<<<<<< HEAD
 import java.util.Collections;
-=======
->>>>>>> c816f77c
 import java.util.HashSet;
 import java.util.Map;
 import java.util.NavigableMap;
@@ -62,8 +59,7 @@
  * @author Brian Stansberry
  * 
  */
-public final class
-        Standalone extends AbstractModel<Standalone> implements ServiceActivator {
+public final class Standalone extends AbstractModel<Standalone> implements ServiceActivator {
 
     private static final long serialVersionUID = -7764186426598416630L;
 
