<?xml version="1.0" encoding="UTF-8"?>

<!--
  ~ JBoss, Home of Professional Open Source.
  ~ Copyright 2010, Red Hat, Inc., and individual contributors
  ~ as indicated by the @author tags. See the copyright.txt file in the
  ~ distribution for a full listing of individual contributors.
  ~
  ~ This is free software; you can redistribute it and/or modify it
  ~ under the terms of the GNU Lesser General Public License as
  ~ published by the Free Software Foundation; either version 2.1 of
  ~ the License, or (at your option) any later version.
  ~
  ~ This software is distributed in the hope that it will be useful,
  ~ but WITHOUT ANY WARRANTY; without even the implied warranty of
  ~ MERCHANTABILITY or FITNESS FOR A PARTICULAR PURPOSE. See the GNU
  ~ Lesser General Public License for more details.
  ~
  ~ You should have received a copy of the GNU Lesser General Public
  ~ License along with this software; if not, write to the Free
  ~ Software Foundation, Inc., 51 Franklin St, Fifth Floor, Boston, MA
  ~ 02110-1301 USA, or see the FSF site: http://www.fsf.org.
  -->

<module xmlns="urn:jboss:module:1.0" name="jboss-as-domain" group="org.jboss.as">

    <resources>
        <!-- Insert resources here -->
    </resources>

    <dependencies>
<<<<<<< HEAD
        <module group="org.jboss" name="jandex"/>
=======
        <module group="org.jboss" name="jboss-vfs"/>
>>>>>>> d30ac6f7
        <module group="org.jboss" name="staxmapper"/>
        <module group="org.jboss.logging" name="jboss-logging"/>
        <module group="org.jboss.marshalling" name="jboss-marshalling"/>
        <module group="org.jboss.modules" name="jboss-modules"/>
        <module group="org.jboss.msc" name="jboss-msc"/>
        <module group="system" name="system"/>
    </dependencies>
</module><|MERGE_RESOLUTION|>--- conflicted
+++ resolved
@@ -29,11 +29,8 @@
     </resources>
 
     <dependencies>
-<<<<<<< HEAD
         <module group="org.jboss" name="jandex"/>
-=======
         <module group="org.jboss" name="jboss-vfs"/>
->>>>>>> d30ac6f7
         <module group="org.jboss" name="staxmapper"/>
         <module group="org.jboss.logging" name="jboss-logging"/>
         <module group="org.jboss.marshalling" name="jboss-marshalling"/>
